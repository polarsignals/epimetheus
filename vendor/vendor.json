--- conflicted
+++ resolved
@@ -3,7 +3,6 @@
 	"ignore": "test appengine",
 	"package": [
 		{
-<<<<<<< HEAD
 			"checksumSHA1": "Cslv4/ITyQmgjSUhNXFu8q5bqOU=",
 			"origin": "k8s.io/client-go/1.5/vendor/cloud.google.com/go/compute/metadata",
 			"path": "cloud.google.com/go/compute/metadata",
@@ -32,8 +31,6 @@
 			"revisionTime": "2016-09-30T00:14:02Z"
 		},
 		{
-=======
->>>>>>> e3d7c395
 			"checksumSHA1": "BdLdZP/C2uOO3lqk9X3NCKFpXa4=",
 			"path": "github.com/asaskevich/govalidator",
 			"revision": "7b3beb6df3c42abd3509abfc3bcacc0fbfb7c877",
@@ -230,7 +227,6 @@
 			"revisionTime": "2016-03-07T15:28:38-08:00"
 		},
 		{
-<<<<<<< HEAD
 			"checksumSHA1": "f1wARLDzsF/JoyN01yoxXEwFIp8=",
 			"origin": "k8s.io/client-go/1.5/vendor/github.com/docker/distribution/digest",
 			"path": "github.com/docker/distribution/digest",
@@ -322,10 +318,7 @@
 			"revisionTime": "2016-09-30T00:14:02Z"
 		},
 		{
-			"checksumSHA1": "XnbEHQRzINRKXKmu9GcaqGkK4Lg=",
-=======
 			"checksumSHA1": "yDh5kmmr0zEF1r+rvYqbZcR7iLs=",
->>>>>>> e3d7c395
 			"path": "github.com/golang/protobuf/proto",
 			"revision": "98fa357170587e470c5f27d3c3ea0947b71eb455",
 			"revisionTime": "2016-10-12T20:53:35Z"
@@ -337,7 +330,6 @@
 			"revisionTime": "2016-05-29T05:00:41Z"
 		},
 		{
-<<<<<<< HEAD
 			"checksumSHA1": "/yFfUp3tGt6cK22UVzbq8SjPDCU=",
 			"origin": "k8s.io/client-go/1.5/vendor/github.com/google/gofuzz",
 			"path": "github.com/google/gofuzz",
@@ -345,9 +337,7 @@
 			"revisionTime": "2016-09-30T00:14:02Z"
 		},
 		{
-=======
 			"checksumSHA1": "LclVLJYrBi03PBjsVPpgoMbUDQ8=",
->>>>>>> e3d7c395
 			"path": "github.com/hashicorp/consul/api",
 			"revision": "daacc4be8bee214e3fc4b32a6dd385f5ef1b4c36",
 			"revisionTime": "2016-10-28T04:06:46Z"
@@ -428,7 +418,6 @@
 			"revisionTime": "2015-09-05T08:12:15+01:00"
 		},
 		{
-<<<<<<< HEAD
 			"checksumSHA1": "3YJklSuzSE1Rt8A+2dhiWSmf/fw=",
 			"origin": "k8s.io/client-go/1.5/vendor/github.com/pborman/uuid",
 			"path": "github.com/pborman/uuid",
@@ -443,10 +432,7 @@
 			"revisionTime": "2016-06-15T09:26:46Z"
 		},
 		{
-			"checksumSHA1": "OpY4giv8kPIYbaunD7BSgCynj78=",
-=======
 			"checksumSHA1": "KkB+77Ziom7N6RzSbyUwYGrmDeU=",
->>>>>>> e3d7c395
 			"path": "github.com/prometheus/client_golang/prometheus",
 			"revision": "c5b7fccd204277076155f10851dad72b76a49317",
 			"revisionTime": "2016-08-17T15:48:24Z"
@@ -506,7 +492,6 @@
 			"revisionTime": "2015-08-17T10:50:50-07:00"
 		},
 		{
-<<<<<<< HEAD
 			"checksumSHA1": "YuPBOVkkE3uuBh4RcRUTF0n+frs=",
 			"origin": "k8s.io/client-go/1.5/vendor/github.com/spf13/pflag",
 			"path": "github.com/spf13/pflag",
@@ -526,10 +511,7 @@
 			"revisionTime": "2016-06-15T09:26:46Z"
 		},
 		{
-			"checksumSHA1": "sUPlrnoPPmYuvjEtw9HUTKPCZa4=",
-=======
 			"checksumSHA1": "VhcnDY37sYAnL8WjfYQN9YYl+W4=",
->>>>>>> e3d7c395
 			"path": "github.com/syndtr/goleveldb/leveldb",
 			"revision": "6b4daa5362b502898ddf367c5c11deb9e7a5c727",
 			"revisionTime": "2016-10-11T05:00:08Z"
@@ -897,49 +879,6 @@
 			"path": "gopkg.in/yaml.v2",
 			"revision": "7ad95dd0798a40da1ccdff6dff35fd177b5edf40",
 			"revisionTime": "2015-06-24T11:29:02+01:00"
-<<<<<<< HEAD
-		},
-		{
-			"checksumSHA1": "KgT+peLCcuh0/m2mpoOZXuxXmwc=",
-			"path": "gopkg.in/yaml.v2",
-			"revision": "7ad95dd0798a40da1ccdff6dff35fd177b5edf40",
-			"revisionTime": "2015-06-24T11:29:02+01:00"
-		},
-		{
-			"checksumSHA1": "KgT+peLCcuh0/m2mpoOZXuxXmwc=",
-			"path": "gopkg.in/yaml.v2",
-			"revision": "7ad95dd0798a40da1ccdff6dff35fd177b5edf40",
-			"revisionTime": "2015-06-24T11:29:02+01:00"
-		},
-		{
-			"checksumSHA1": "KgT+peLCcuh0/m2mpoOZXuxXmwc=",
-			"path": "gopkg.in/yaml.v2",
-			"revision": "7ad95dd0798a40da1ccdff6dff35fd177b5edf40",
-			"revisionTime": "2015-06-24T11:29:02+01:00"
-		},
-		{
-			"checksumSHA1": "KgT+peLCcuh0/m2mpoOZXuxXmwc=",
-			"path": "gopkg.in/yaml.v2",
-			"revision": "7ad95dd0798a40da1ccdff6dff35fd177b5edf40",
-			"revisionTime": "2015-06-24T11:29:02+01:00"
-		},
-		{
-			"checksumSHA1": "KgT+peLCcuh0/m2mpoOZXuxXmwc=",
-			"path": "gopkg.in/yaml.v2",
-			"revision": "7ad95dd0798a40da1ccdff6dff35fd177b5edf40",
-			"revisionTime": "2015-06-24T11:29:02+01:00"
-		},
-		{
-			"checksumSHA1": "KgT+peLCcuh0/m2mpoOZXuxXmwc=",
-			"path": "gopkg.in/yaml.v2",
-			"revision": "7ad95dd0798a40da1ccdff6dff35fd177b5edf40",
-			"revisionTime": "2015-06-24T11:29:02+01:00"
-		},
-		{
-			"checksumSHA1": "KgT+peLCcuh0/m2mpoOZXuxXmwc=",
-			"path": "gopkg.in/yaml.v2",
-			"revision": "7ad95dd0798a40da1ccdff6dff35fd177b5edf40",
-			"revisionTime": "2015-06-24T11:29:02+01:00"
 		},
 		{
 			"checksumSHA1": "st0Nbu4zwLcP3mz03lDOJVZtn8Y=",
@@ -1558,8 +1497,6 @@
 			"path": "k8s.io/client-go/1.5/transport",
 			"revision": "c589d0c9f0d81640c518354c7bcae77d99820aa3",
 			"revisionTime": "2016-09-30T00:14:02Z"
-=======
->>>>>>> e3d7c395
 		}
 	],
 	"rootPath": "github.com/prometheus/prometheus"
