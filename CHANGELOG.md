--- conflicted
+++ resolved
@@ -1,4 +1,3 @@
-<<<<<<< HEAD
 ## 2.25.2 / 2021-03-16
 
 * [BUGFIX] Fix the ingestion of scrapes when the wall clock changes, e.g. on suspend. #8601
@@ -199,12 +198,11 @@
 * [BUGFIX] TSDB: Fixed unknown symbol error during head compaction. #7526
 * [BUGFIX] TSDB: Fixed panic during TSDB metric registration. #7501
 * [BUGFIX] TSDB: Fixed `--limit` command line flag in `tsdb` tool. #7430
-=======
+
 ## 2.19.3 / 2020-07-24
 
 * [BUGFIX] TSDB: Don't panic on WAL corruptions. #7550
 * [BUGFIX] TSDB: Avoid leaving behind empty files in chunks_head, causing startup failures. #7573
->>>>>>> 657ba532
 
 ## 2.19.2 / 2020-06-26
 
